# Docker instructions

# To build docker image from dockerfile:

    `docker build -t cdmo .`
    docker build --platform linux/amd64 -t cdmo .

# To run container:

    `docker run -it cdmo`
    docker run --platform linux/amd64  -it cdmo

# Close container:

    `exit`

## To run container with the CPLEX solver:
- ensure CPLEX 22.1.1 is installed on device with a valid license, the solver will be mounted at runtime
- run container with:

    `sudo docker run -v /user/path/to/cplex:/opt/ibm/ILOG/ -it cdmo`
    
    - sudo might be required to allow docker to access CPLEX's folder
    - Usage example: `sudo docker run -v /opt/ibm/ILOG/:/opt/ibm/ILOG/ -it cdmo`

<<<<<<< HEAD
=======
# CP 

>>>>>>> 9ae48ce4
## Current Results

### CP Model Performance (`cp_small`)
- **N ≤ 16**: Successfully finds **optimal solutions** (max_imbalance = 1) within time limit
- **N = 18**: Currently **fails to find any solution** within 5-minute time limit
- **N ≥ 20**: Not yet tested

### Model Features
- Round-robin tournament structure with proper constraints
- Home/away fairness optimization (minimize maximum imbalance across teams)
- Advanced search strategies including:
  - Luby restart sequences
  - Relax-and-reconstruct techniques
- Symmetry breaking constraints
- Auxiliary variables for improved constraint propagation

## Running the Model

To run the CP model with Gecode solver:

```bash

# Run for specific instance size (e.g., N=14)
minizinc --solver gecode -a --time-limit 300000 -D "n=14;" CP/cp_small.mzn

# Run with different instance sizes
minizinc --solver gecode -a --time-limit 300000 -D "n=16;" CP/cp_small.mzn
minizinc --solver gecode -a --time-limit 300000 -D "n=18;" CP/cp_small.mzn<|MERGE_RESOLUTION|>--- conflicted
+++ resolved
@@ -23,11 +23,9 @@
     - sudo might be required to allow docker to access CPLEX's folder
     - Usage example: `sudo docker run -v /opt/ibm/ILOG/:/opt/ibm/ILOG/ -it cdmo`
 
-<<<<<<< HEAD
-=======
+
 # CP 
 
->>>>>>> 9ae48ce4
 ## Current Results
 
 ### CP Model Performance (`cp_small`)
